/*******************************************************************************
 * Copyright (c) 2010 Haifeng Li
 *   
 * Licensed under the Apache License, Version 2.0 (the "License");
 * you may not use this file except in compliance with the License.
 * You may obtain a copy of the License at
 *  
 *     http://www.apache.org/licenses/LICENSE-2.0
 *
 * Unless required by applicable law or agreed to in writing, software
 * distributed under the License is distributed on an "AS IS" BASIS,
 * WITHOUT WARRANTIES OR CONDITIONS OF ANY KIND, either express or implied.
 * See the License for the specific language governing permissions and
 * limitations under the License.
 *******************************************************************************/
package smile.classification;

import java.io.Serializable;
import java.util.*;
import java.util.concurrent.Callable;
import java.util.function.IntPredicate;
import smile.data.Attribute;
import smile.data.NominalAttribute;
import smile.data.NumericAttribute;
import smile.math.Math;
import smile.sort.QuickSort;
import smile.util.MulticoreExecutor;

/**
 * Decision tree for classification. A decision tree can be learned by
 * splitting the training set into subsets based on an attribute value
 * test. This process is repeated on each derived subset in a recursive
 * manner called recursive partitioning. The recursion is completed when
 * the subset at a node all has the same value of the target variable,
 * or when splitting no longer adds value to the predictions.
 * <p>
 * The algorithms that are used for constructing decision trees usually
 * work top-down by choosing a variable at each step that is the next best
 * variable to use in splitting the set of items. "Best" is defined by how
 * well the variable splits the set into homogeneous subsets that have
 * the same value of the target variable. Different algorithms use different
 * formulae for measuring "best". Used by the CART algorithm, Gini impurity
 * is a measure of how often a randomly chosen element from the set would
 * be incorrectly labeled if it were randomly labeled according to the
 * distribution of labels in the subset. Gini impurity can be computed by
 * summing the probability of each item being chosen times the probability
 * of a mistake in categorizing that item. It reaches its minimum (zero) when
 * all cases in the node fall into a single target category. Information gain
 * is another popular measure, used by the ID3, C4.5 and C5.0 algorithms.
 * Information gain is based on the concept of entropy used in information
 * theory. For categorical variables with different number of levels, however,
 * information gain are biased in favor of those attributes with more levels. 
 * Instead, one may employ the information gain ratio, which solves the drawback
 * of information gain. 
 * <p>
 * Classification and Regression Tree techniques have a number of advantages
 * over many of those alternative techniques.
 * <dl>
 * <dt>Simple to understand and interpret.</dt>
 * <dd>In most cases, the interpretation of results summarized in a tree is
 * very simple. This simplicity is useful not only for purposes of rapid
 * classification of new observations, but can also often yield a much simpler
 * "model" for explaining why observations are classified or predicted in a
 * particular manner.</dd>
 * <dt>Able to handle both numerical and categorical data.</dt>
 * <dd>Other techniques are usually specialized in analyzing datasets that
 * have only one type of variable. </dd>
 * <dt>Tree methods are nonparametric and nonlinear.</dt>
 * <dd>The final results of using tree methods for classification or regression
 * can be summarized in a series of (usually few) logical if-then conditions
 * (tree nodes). Therefore, there is no implicit assumption that the underlying
 * relationships between the predictor variables and the dependent variable
 * are linear, follow some specific non-linear link function, or that they
 * are even monotonic in nature. Thus, tree methods are particularly well
 * suited for data mining tasks, where there is often little a priori
 * knowledge nor any coherent set of theories or predictions regarding which
 * variables are related and how. In those types of data analytics, tree
 * methods can often reveal simple relationships between just a few variables
 * that could have easily gone unnoticed using other analytic techniques.</dd>
 * </dl>
 * One major problem with classification and regression trees is their high
 * variance. Often a small change in the data can result in a very different
 * series of splits, making interpretation somewhat precarious. Besides,
 * decision-tree learners can create over-complex trees that cause over-fitting.
 * Mechanisms such as pruning are necessary to avoid this problem.
 * Another limitation of trees is the lack of smoothness of the prediction
 * surface.
 * <p>
 * Some techniques such as bagging, boosting, and random forest use more than
 * one decision tree for their analysis.
 * 
 * @see AdaBoost
 * @see GradientTreeBoost
 * @see RandomForest
 * 
 * @author Haifeng Li
 */
public class DecisionTree implements SoftClassifier<double[]> {
    private static final long serialVersionUID = 1L;

    /**
     * The attributes of independent variable.
     */
    private Attribute[] attributes;
    /**
     * Variable importance. Every time a split of a node is made on variable
     * the (GINI, information gain, etc.) impurity criterion for the two
     * descendent nodes is less than the parent node. Adding up the decreases
     * for each individual variable over the tree gives a simple measure of
     * variable importance.
     */
    private double[] importance;
    /**
     * The root of the regression tree
     */
    private Node root;
    /**
     * The splitting rule.
     */
    private SplitRule rule = SplitRule.GINI;
    /**
     * The number of classes.
     */
    private int k = 2;
    /**
     * The minimum size of leaf nodes.
     */
    private int nodeSize = 1;
    /**
     * The maximum number of leaf nodes in the tree.
     */
    private int maxNodes = 100;
    /**
     * The number of input variables to be used to determine the decision
     * at a node of the tree.
     */
    private int mtry;
    /**
     * An index of training values. Initially, order[i] is a set of indices that iterate through the
     * training values for attribute i in ascending order. During training, the array is rearranged
     * so that all values for each leaf node occupy a contiguous range, but within that range they
     * maintain the original ordering. Note that only numeric attributes will be sorted; non-numeric
     * attributes will have a null in the corresponding place in the array.
     */
    private transient int[][] order;

    /**
     * An index of training values that maps their current position in the {@link #order} arrays to
     * their original locations.
     */
    private transient int[] originalOrder;

    /**
     * Trainer for decision tree classifiers.
     */
    public static class Trainer extends ClassifierTrainer<double[]> {
        /**
         * The splitting rule.
         */
        private SplitRule rule = SplitRule.GINI;
        /**
         * The minimum size of leaf nodes.
         */
        private int nodeSize = 1;
        /**
         * The maximum number of leaf nodes in the tree.
         */
        private int maxNodes = 100;

        /**
         * Default constructor of maximal 100 leaf nodes in the tree.
         */
        public Trainer() {

        }

        /**
         * Constructor.
         * 
         * @param maxNodes the maximum number of leaf nodes in the tree.
         */
        public Trainer(int maxNodes) {
            if (maxNodes < 2) {
                throw new IllegalArgumentException("Invalid maximum number of leaf nodes: " + maxNodes);
            }
            
            this.maxNodes = maxNodes;
        }
        
        /**
         * Constructor.
         * 
         * @param attributes the attributes of independent variable.
         * @param maxNodes the maximum number of leaf nodes in the tree.
         */
        public Trainer(Attribute[] attributes, int maxNodes) {
            super(attributes);
            
            if (maxNodes < 2) {
                throw new IllegalArgumentException("Invalid maximum number of leaf nodes: " + maxNodes);
            }
            
            this.maxNodes = maxNodes;
        }
        
        /**
         * Sets the splitting rule.
         * @param rule the splitting rule.
         */
        public Trainer setSplitRule(SplitRule rule) {
            this.rule = rule;
            return this;
        }
        
        /**
         * Sets the maximum number of leaf nodes in the tree.
         * @param maxNodes the maximum number of leaf nodes in the tree.
         */
        public Trainer setMaxNodes(int maxNodes) {
            if (maxNodes < 2) {
                throw new IllegalArgumentException("Invalid maximum number of leaf nodes: " + maxNodes);
            }
            
            this.maxNodes = maxNodes;
            return this;
        }

        /**
         * Sets the minimum size of leaf nodes.
         * @param nodeSize the minimum size of leaf nodes..
         */
        public Trainer setNodeSize(int nodeSize) {
            if (nodeSize < 1) {
                throw new IllegalArgumentException("Invalid minimum size of leaf nodes: " + nodeSize);
            }

            this.nodeSize = nodeSize;
            return this;
        }

        @Override
        public DecisionTree train(double[][] x, int[] y) {
            return new DecisionTree(attributes, x, y, maxNodes, nodeSize, rule);
        }
    }
    
    /**
     * The criterion to choose variable to split instances.
     */
    public enum SplitRule {
        /**
         * Used by the CART algorithm, Gini impurity is a measure of how often
         * a randomly chosen element from the set would be incorrectly labeled
         * if it were randomly labeled according to the distribution of labels
         * in the subset. Gini impurity can be computed by summing the
         * probability of each item being chosen times the probability
         * of a mistake in categorizing that item. It reaches its minimum
         * (zero) when all cases in the node fall into a single target category.
         */
        GINI,
        /**
         * Used by the ID3, C4.5 and C5.0 tree generation algorithms.
         */
        ENTROPY,
        /**
         * Classification error.
         */
        CLASSIFICATION_ERROR
    }
    
    /**
     * Classification tree node.
     */
    class Node implements Serializable {

        /**
         * Predicted class label for this node.
         */
        int output = -1;
        /**
         * Posteriori probability based on sample ratios in this node.
         */
        double[] posteriori = null;
        /**
         * The split feature for this node.
         */
        int splitFeature = -1;
        /**
         * The split value.
         */
        double splitValue = Double.NaN;
        /**
         * Reduction in splitting criterion.
         */
        double splitScore = 0.0;
        /**
         * Children node.
         */
        Node trueChild = null;
        /**
         * Children node.
         */
        Node falseChild = null;

        /**
         * Constructor.
         */
        public Node() {
        }

        /**
         * Constructor.
         */
        public Node(int output, double[] posteriori) {
            this.output = output;
            this.posteriori = posteriori;
        }

        private void markAsLeaf() {
            this.splitFeature = -1;
            this.splitValue = Double.NaN;
            this.splitScore = 0.0;
            this.trueChild = null;
            this.falseChild = null;
        }

        /**
         * Evaluate the regression tree over an instance.
         */
        public int predict(double[] x) {
            if (isLeaf()) {
                return output;
            } else {
                if (attributes[splitFeature].getType() == Attribute.Type.NOMINAL) {
                    if (x[splitFeature] == splitValue) {
                        return trueChild.predict(x);
                    } else {
                        return falseChild.predict(x);
                    }
                } else if (attributes[splitFeature].getType() == Attribute.Type.NUMERIC) {
                    if (x[splitFeature] <= splitValue) {
                        return trueChild.predict(x);
                    } else {
                        return falseChild.predict(x);
                    }
                } else {
                    throw new IllegalStateException("Unsupported attribute type: " + attributes[splitFeature].getType());
                }
            }
        }

        /**
         * Evaluate the regression tree over an instance.
         */
        public int predict(double[] x, double[] posteriori) {
            if (isLeaf()) {
                System.arraycopy(this.posteriori, 0, posteriori, 0, k);
                return output;
            } else {
                if (attributes[splitFeature].getType() == Attribute.Type.NOMINAL) {
                    if (x[splitFeature] == splitValue) {
                        return trueChild.predict(x, posteriori);
                    } else {
                        return falseChild.predict(x, posteriori);
                    }
                } else if (attributes[splitFeature].getType() == Attribute.Type.NUMERIC) {
                    if (x[splitFeature] <= splitValue) {
                        return trueChild.predict(x, posteriori);
                    } else {
                        return falseChild.predict(x, posteriori);
                    }
                } else {
                    throw new IllegalStateException("Unsupported attribute type: " + attributes[splitFeature].getType());
                }
            }
        }

        boolean isLeaf() {
            return falseChild == null;
        }
    }

    /**
     * Classification tree node for training purpose.
     */
    class TrainNode implements Comparable<TrainNode> {
        /**
         * The associated regression tree node.
         */
        Node node;
        /**
         * Training dataset.
         */
        double[][] x;
        /**
         * class labels.
         */
        int[] y;
        /**
         * The samples for training this node. Note that samples[i] is the
         * number of sampling of dataset[i]. 0 means that the datum is not
         * included and values of greater than 1 are possible because of
         * sampling with replacement.
         */
        int[] samples;
        /**
         * The lower bound (inclusive) in the order array of the samples belonging to this node.
         */
        int low;
        /**
         * The upper bound (exclusive) in the order array of the samples belonging to this node.
         */
        int high;

        /**
         * Constructor.
         */
        public TrainNode(Node node, double[][] x, int[] y, int[] samples, int low, int high) {
            this.node = node;
            this.x = x;
            this.y = y;
            this.samples = samples;
            this.low = low;
            this.high = high;
        }

        @Override
        public int compareTo(TrainNode a) {
            return (int) Math.signum(a.node.splitScore - node.splitScore);
        }

        /**
         * Task to find the best split cutoff for attribute j at the current node.
         */
        class SplitTask implements Callable<Node> {

            /**
             * The number instances in this node.
             */
            int n;
            /**
             * The lower bound (inclusive) in the order array of the samples belonging to this node.
             */
            int low;
            /**
             * The upper bound (exclusive) in the order array of the samples belonging to this node.
             */
            int high;
            /**
             * The sample count in each class.
             */
            int[] count;
            /**
             * The impurity of this node.
             */
            double impurity;
            /**
             * The variable for this task to attempt to split on.
             */
            int j;

            SplitTask(int n, int low, int high, int[] count, double impurity, int j) {
                this.n = n;
                this.low = low;
                this.high = high;
                this.count = count;
                this.impurity = impurity;
                this.j = j;
            }

            @Override
            public Node call() {
                // An array to store sample count in each class for false child node.
                int[] falseCount = new int[k];
                return findBestSplit(n, low, high, count, falseCount, impurity, j);
            }
        }

        /**
         * Finds the best attribute to split on at the current node. Returns
         * true if a split exists to reduce squared error, false otherwise.
         */
        public boolean findBestSplit() {
            int label = -1;
            boolean pure = true;
            for (int i = low; i < high; i++) {
                int o = originalOrder[i];
                if (label == -1) {
                    label = y[o];
                } else if (y[o] != label) {
                    pure = false;
                    break;
                }
            }
            
            // Since all instances have same label, stop splitting.
            if (pure) {
                return false;
            }

            // Sample count in each class.
            int[] count = new int[k];
            int n = 0;
            for (int i = low; i < high; i++) {
                int o = originalOrder[i];
                int s = samples[o];
                n += s;
                count[y[o]] += s;
            }

            if (n <= nodeSize) {
                return false;
            }

            double impurity = impurity(count, n);

            int p = attributes.length;
            if (mtry < p) {
                int[] variables = new int[p];
                for (int i = 0; i < p; i++) {
                    variables[i] = i;
                }
                Math.permutate(variables);
                int[] falseCount = new int[k];

                // Random forest already runs on parallel.
                for (int j = 0; j < mtry; j++) {
                    Node split = findBestSplit(n, low, high, count, falseCount, impurity, variables[j]);
                    if (split.splitScore > node.splitScore) {
                        node.splitFeature = split.splitFeature;
                        node.splitValue = split.splitValue;
                        node.splitScore = split.splitScore;
                    }
                }
            } else {

                List<SplitTask> tasks = new ArrayList<>(mtry);
                for (int j = 0; j < p; j++) {
                    tasks.add(new SplitTask(n, low, high, count, impurity, j));
                }

                try {
                    for (Node split : MulticoreExecutor.run(tasks)) {
                        if (split.splitScore > node.splitScore) {
                            node.splitFeature = split.splitFeature;
                            node.splitValue = split.splitValue;
                            node.splitScore = split.splitScore;
                        }
                    }
                } catch (Exception ex) {
                    int[] falseCount = new int[k];
                    for (int j = 0; j < p; j++) {
                        Node split = findBestSplit(n, low, high, count, falseCount, impurity, j);
                        if (split.splitScore > node.splitScore) {
                            node.splitFeature = split.splitFeature;
                            node.splitValue = split.splitValue;
                            node.splitScore = split.splitScore;
                        }
                    }
                }
            }

            return (node.splitFeature != -1);
        }
        
        /**
         * Finds the best split cutoff for attribute j at the current node.
         * @param n the number of instances in this node.
         * @param low the lower bound (inclusive) of the samples belonging to this node.
         * @param high the upp bound (exclusive) of the samples belonging to this node.
         * @param count the sample count in each class.
         * @param falseCount an array to store sample count in each class for false child node.
         * @param impurity the impurity of this node.
         * @param j the attribute to split on.
         */
        public Node findBestSplit(int n, int low, int high, int[] count, int[] falseCount, double impurity, int j) {
            Node splitNode = new Node();

            if (attributes[j].getType() == Attribute.Type.NOMINAL) {
                int m = ((NominalAttribute) attributes[j]).size();
                int[][] trueCount = new int[m][k];

                for (int i = low; i < high; i++) {
                    int o = originalOrder[i];
                    trueCount[(int) x[o][j]][y[o]] += samples[o];
                }

                for (int l = 0; l < m; l++) {
                    int tc = Math.sum(trueCount[l]);
                    int fc = n - tc;

                    // If either side is empty, skip this feature.
                    if (tc < nodeSize || fc < nodeSize) {
                        continue;
                    }

                    for (int q = 0; q < k; q++) {
                        falseCount[q] = count[q] - trueCount[l][q];
                    }

                    double gain = impurity - (double) tc / n * impurity(trueCount[l], tc) - (double) fc / n * impurity(falseCount, fc);

                    if (gain > splitNode.splitScore) {
                        // new best split
                        splitNode.splitFeature = j;
                        splitNode.splitValue = l;
                        splitNode.splitScore = gain;
                    }
                }
            } else if (attributes[j].getType() == Attribute.Type.NUMERIC) {
                int[] trueCount = new int[k];
                int[] variableOrder = order[j];
                double prevx = Double.NaN;
                int prevy = -1;

                for (int i = low; i < high; i++) {
                    int o = variableOrder[i];
                    if (Double.isNaN(prevx) || x[o][j] == prevx || y[o] == prevy) {
                        prevx = x[o][j];
                        prevy = y[o];
                        trueCount[y[o]] += samples[o];
                        continue;
                    }

                    int tc = Math.sum(trueCount);
                    int fc = n - tc;

                    // If either side is empty, skip this feature.
                    if (tc < nodeSize || fc < nodeSize) {
                        prevx = x[o][j];
                        prevy = y[o];
                        trueCount[y[o]] += samples[o];
                        continue;
                    }

                    for (int l = 0; l < k; l++) {
                        falseCount[l] = count[l] - trueCount[l];
                    }

                    double gain = impurity - (double) tc / n * impurity(trueCount, tc) - (double) fc / n * impurity(falseCount, fc);

                    if (gain > splitNode.splitScore) {
                        // new best split
                        splitNode.splitFeature = j;
                        splitNode.splitValue = (x[o][j] + prevx) / 2;
                        splitNode.splitScore = gain;
                    }

                    prevx = x[o][j];
                    prevy = y[o];
                    trueCount[y[o]] += samples[o];
                }
            } else {
                throw new IllegalStateException("Unsupported attribute type: " + attributes[j].getType());
            }

            return splitNode;
        }
        
        /**
         * Split the node into two children nodes. Returns true if split success.
         */
        public boolean split(PriorityQueue<TrainNode> nextSplits) {
            if (node.splitFeature < 0) {
                throw new IllegalStateException("Split a node with invalid feature.");
            }

            int tc = 0;
            int fc = 0;

            double[] trueChildPosteriori = new double[k];
            double[] falseChildPosteriori = new double[k];
            int split = low;
            IntPredicate goesLeft;
            if (attributes[node.splitFeature].getType() == Attribute.Type.NOMINAL) {
                goesLeft = new IntPredicate() {
                    public boolean test(int o) { return x[o][node.splitFeature] == node.splitValue; }
                    };
            } else if (attributes[node.splitFeature].getType() == Attribute.Type.NUMERIC) {
                goesLeft = new IntPredicate() {
                    public boolean test(int o) { return x[o][node.splitFeature] <= node.splitValue; }
                    };
            } else {
                throw new IllegalStateException("Unsupported attribute type: " + attributes[node.splitFeature].getType());
            }

            for (int i = low; i < high; i++) {
                int o = originalOrder[i];
                int yi = y[o];
                int s = samples[o];
                if (goesLeft.test(o)) {
                    tc += s;
                    trueChildPosteriori[yi] += s;
                    split++;
                } else {
                    fc += s;
                    falseChildPosteriori[yi] += s;
                }
            }

            if (tc < nodeSize || fc < nodeSize) {
                node.markAsLeaf();
                return false;
            }

            int trueChildOutput = Math.whichMax(trueChildPosteriori);
            int falseChildOutput = Math.whichMax(falseChildPosteriori);
            // add-k smoothing of posteriori probability
            for (int i = 0; i < k; i++) {
                trueChildPosteriori[i] = (trueChildPosteriori[i] + 1) / (tc + k);
                falseChildPosteriori[i] = (falseChildPosteriori[i] + 1) / (fc + k);
            }

            node.trueChild = new Node(trueChildOutput, trueChildPosteriori);
            node.falseChild = new Node(falseChildOutput, falseChildPosteriori);

            int[] buffer = new int[high - split];
            partitionOrder(low, split, high, goesLeft, buffer);

            int leaves = 0;
<<<<<<< HEAD
            TrainNode trueChild = new TrainNode(node.trueChild, x, y, samples, low, split);
=======
            TrainNode trueChild = new TrainNode(node.trueChild, x, y, samples, low, split);         
>>>>>>> bdebf33e
            if (tc > nodeSize && trueChild.findBestSplit()) {
                if (nextSplits != null) {
                    nextSplits.add(trueChild);
                } else {
<<<<<<< HEAD
                    if (trueChild.split(null) == false) {
=======
                    if(trueChild.split(null) == false) {
>>>>>>> bdebf33e
                        leaves++;
                    }
                }
            } else {
                leaves++;
            }

            TrainNode falseChild = new TrainNode(node.falseChild, x, y, samples, split, high);
            if (fc > nodeSize && falseChild.findBestSplit()) {
                if (nextSplits != null) {
                    nextSplits.add(falseChild);
                } else {
<<<<<<< HEAD
                    if (falseChild.split(null) == false) {
=======
                    if(falseChild.split(null) == false) {
>>>>>>> bdebf33e
                        leaves++;
                    }
                }
            } else {
                leaves++;
            }

            // Prune meaningless branches
            if (leaves == 2) {// both left and right child is leaf node
                if (node.trueChild.output == node.falseChild.output) {// found meaningless branch
                    node.markAsLeaf();
                    return false;
                }
            }

            importance[node.splitFeature] += node.splitScore;
            
            return true;
        }
    }

    /**
     * Returns the impurity of a node.
     * @param count the sample count in each class.
     * @param n the number of samples in the node.
     * @return  the impurity of a node
     */
    private double impurity(int[] count, int n) {
        double impurity = 0.0;

        switch (rule) {
            case GINI:
                double squared_sum = 0;
                for (int i = 0; i < count.length; i++) {
                    if (count[i] > 0) {
                        squared_sum += (double) count[i] * count[i];
                    }
                }
                impurity = 1 - squared_sum / ((double) n * n);
                break;

            case ENTROPY:
                for (int i = 0; i < count.length; i++) {
                    if (count[i] > 0) {
                        double p = (double) count[i] / n;
                        impurity -= p * Math.log2(p);
                    }
                }
                break;
            case CLASSIFICATION_ERROR:
                impurity = Math.abs(1 - Math.max(count) / (double)n);
                break;
        }

        return impurity;
    }
    
    /**
     * Constructor. Learns a classification tree with (most) given number of
     * leaves. All attributes are assumed to be numeric.
     *
     * @param x the training instances. 
     * @param y the response variable.
     * @param maxNodes the maximum number of leaf nodes in the tree.
     */
    public DecisionTree(double[][] x, int[] y, int maxNodes) {
        this(null, x, y, maxNodes);
    }

    /**
     * Constructor. Learns a classification tree with (most) given number of
     * leaves. All attributes are assumed to be numeric.
     *
     * @param x the training instances.
     * @param y the response variable.
     * @param maxNodes the maximum number of leaf nodes in the tree.
     * @param rule the splitting rule.
     */
    public DecisionTree(double[][] x, int[] y, int maxNodes, SplitRule rule) {
        this(null, x, y, maxNodes, 1, rule);
    }

    /**
     * Constructor. Learns a classification tree with (most) given number of
     * leaves. All attributes are assumed to be numeric.
     *
     * @param x the training instances. 
     * @param y the response variable.
     * @param maxNodes the maximum number of leaf nodes in the tree.
     * @param nodeSize the minimum size of leaf nodes.
     * @param rule the splitting rule.
     */
    public DecisionTree(double[][] x, int[] y, int maxNodes, int nodeSize, SplitRule rule) {
        this(null, x, y, maxNodes, nodeSize, rule);
    }
    
    /**
     * Constructor. Learns a classification tree with (most) given number of
     * leaves.
     * 
     * @param attributes the attribute properties.
     * @param x the training instances. 
     * @param y the response variable.
     * @param maxNodes the maximum number of leaf nodes in the tree.
     */
    public DecisionTree(Attribute[] attributes, double[][] x, int[] y, int maxNodes) {
        this(attributes, x, y, maxNodes, SplitRule.GINI);
    }

    /**
     * Constructor. Learns a classification tree with (most) given number of
     * leaves.
     *
     * @param attributes the attribute properties.
     * @param x the training instances.
     * @param y the response variable.
     * @param maxNodes the maximum number of leaf nodes in the tree.
     * @param rule the splitting rule.
     */
    public DecisionTree(Attribute[] attributes, double[][] x, int[] y, int maxNodes, SplitRule rule) {
        this(attributes, x, y, maxNodes, 1, x[0].length, rule, null, null);
    }

    /**
     * Constructor. Learns a classification tree with (most) given number of
     * leaves.
     * 
     * @param attributes the attribute properties.
     * @param x the training instances. 
     * @param y the response variable.
     * @param nodeSize the minimum size of leaf nodes.
     * @param maxNodes the maximum number of leaf nodes in the tree.
     * @param rule the splitting rule.
     */
    public DecisionTree(Attribute[] attributes, double[][] x, int[] y, int maxNodes, int nodeSize, SplitRule rule) {
        this(attributes, x, y, maxNodes, nodeSize, x[0].length, rule, null, null);
    }

    /**
     * Constructor. Learns a classification tree for AdaBoost and Random Forest.
     * @param attributes the attribute properties.
     * @param x the training instances. 
     * @param y the response variable.
     * @param nodeSize the minimum size of leaf nodes.
     * @param maxNodes the maximum number of leaf nodes in the tree.
     * @param mtry the number of input variables to pick to split on at each
     * node. It seems that sqrt(p) give generally good performance, where p
     * is the number of variables.
     * @param rule the splitting rule.
     * @param order the index of training values in ascending order. Note
     * that only numeric attributes need be sorted.
     * @param samples the sample set of instances for stochastic learning.
     * samples[i] is the number of sampling for instance i.
     */
    public DecisionTree(Attribute[] attributes, double[][] x, int[] y, int maxNodes, int nodeSize, int mtry, SplitRule rule, int[] samples, int[][] order) {
        if (x.length != y.length) {
            throw new IllegalArgumentException(String.format("The sizes of X and Y don't match: %d != %d", x.length, y.length));
        }

        if (mtry < 1 || mtry > x[0].length) {
            throw new IllegalArgumentException("Invalid number of variables to split on at a node of the tree: " + mtry);
        }

        if (maxNodes < 2) {
            throw new IllegalArgumentException("Invalid maximum leaves: " + maxNodes);
        }

        if (nodeSize < 1) {
            throw new IllegalArgumentException("Invalid minimum size of leaf nodes: " + nodeSize);
        }

        // class label set.
        int[] labels = Math.unique(y);
        Arrays.sort(labels);
        
        for (int i = 0; i < labels.length; i++) {
            if (labels[i] < 0) {
                throw new IllegalArgumentException("Negative class label: " + labels[i]);
            }

            if (labels[i] != i) {
                throw new IllegalArgumentException("Missing class: " + i);
            }
        }

        k = labels.length;
        if (k < 2) {
            throw new IllegalArgumentException("Only one class.");            
        }
        
        if (attributes == null) {
            int p = x[0].length;
            attributes = new Attribute[p];
            for (int i = 0; i < p; i++) {
                attributes[i] = new NumericAttribute("V" + (i + 1));
            }
        }
                
        this.attributes = attributes;
        this.mtry = mtry;
        this.nodeSize = nodeSize;
        this.maxNodes = maxNodes;
        this.rule = rule;
        importance = new double[attributes.length];
        
        if (order != null) {
            this.order = order;
        } else {
            int n = x.length;
            int p = x[0].length;

            double[] a = new double[n];
            this.order = new int[p][];

            for (int j = 0; j < p; j++) {
                if (attributes[j] instanceof NumericAttribute) {
                    for (int i = 0; i < n; i++) {
                        a[i] = x[i][j];
                    }
                    this.order[j] = QuickSort.sort(a);
                }
            }
        }

        int n = y.length;
        int[] count = new int[k];
        if (samples == null) {
            samples = new int[n];
            for (int i = 0; i < n; i++) {
                samples[i] = 1;
                count[y[i]]++;
            }
            makeCompressedOrder(samples, order != null, true);
        } else {
            boolean allPresent = true;
            for (int i = 0; i < n; i++) {
                count[y[i]] += samples[i];
                if (samples[i] == 0) {
                    allPresent = false;
                }
            }
            makeCompressedOrder(samples, order != null, allPresent);
        }

        double[] posteriori = new double[k];
        for (int i = 0; i < k; i++) {
            posteriori[i] = (double) count[i] / n;
        }
        root = new Node(Math.whichMax(count), posteriori);
        
        TrainNode trainRoot = new TrainNode(root, x, y, samples, 0, originalOrder.length);
        if(maxNodes == Integer.MAX_VALUE) {// depth-first split
            if (trainRoot.findBestSplit()) {
                trainRoot.split(null);
            }
        } else {// best-first split
            // Priority queue for best-first tree growing.
            PriorityQueue<TrainNode> nextSplits = new PriorityQueue<>();

            // Now add splits to the tree until max tree size is reached
            if (trainRoot.findBestSplit()) {
                nextSplits.add(trainRoot);
            }
            // Pop best leaf from priority queue, split it, and push
            // children nodes into the queue if possible.
            for (int leaves = 1; leaves < this.maxNodes; leaves++) {
                // parent is the leaf to split
                TrainNode node = nextSplits.poll();
                if (node == null) {
                    break;
                }
<<<<<<< HEAD
                if (!node.split(nextSplits)) { // Split the parent node into two children nodes
=======
                if(!node.split(nextSplits)) { // Split the parent node into two children nodes
>>>>>>> bdebf33e
                    leaves--;
                }
            }
        }

        pruneRedundantLeaves(root);

        this.order = null;
        this.originalOrder = null;
    }

    /**
     * Modifies {@link #order} so that it includes only elements where samples != 0. Populates
     * {@link #originalOrder} to be an ascending index of elements where samples != 0.
     * @param samples how many times each element occurs in the training set.
     * @param mustCopyOrder whether {@link #order} variable must be copied, even if the copy
     *        contains no changes.
     * @param allPresent whether every element in samples is non-zero.
     */
    private void makeCompressedOrder(int[] samples, boolean mustCopyOrder, boolean allPresent) {
        int p = order.length;
        int n = samples.length;
        if (allPresent && mustCopyOrder) {
            int[][] orderCopy = new int[p][];
            for (int i = 0; i < p; i++) {
                if (order[i] != null) {
                    orderCopy[i] = order[i].clone();
                }
            }
            order = orderCopy;
        }

        if (!allPresent) {
            int[][] compressedOrder;
            if (mustCopyOrder) {
                compressedOrder = new int[p][];
            } else {
                // Rewrite in place.
                compressedOrder = order;
            }
            int presentCount = 0;
            for (int i = 0; i < n; i++) {
                if (samples[i] != 0) {
                    presentCount++;
                }
            }
            for (int i = 0; i < p; i++) {
                if (order[i] != null) {
                    int[] variableOrder = order[i];
                    int[] compressedVariableOrder = new int[presentCount];
                    int k = 0;
                    for (int j = 0; j < n; j++) {
                        if (samples[variableOrder[j]] != 0) {
                            compressedVariableOrder[k++] = variableOrder[j];
                        }
                    }
                    compressedOrder[i] = compressedVariableOrder;
                }
            }
            order = compressedOrder;

            originalOrder = new int[presentCount];
            int k = 0;
            for (int i = 0; i < n; i++) {
                if (samples[i] != 0) {
                    originalOrder[k++] = i;
                }
            }
        } else {
            originalOrder = new int[n];
            for (int i = 0; i < n; i++) {
                originalOrder[i] = i;
            }
        }
    }

    /**
     * Modifies {@link #order} and {@link #originalOrder} by partitioning the range from low
     * (inclusive) to high (exclusive) so that all elements i for which goesLeft(i) is true come
     * before all elements for which it is false, but element ordering is otherwise preserved. The
     * number of true values returned by goesLeft must equal split-low.
     * @param low the low bound of the segment of the order arrays which will be partitioned.
     * @param split where the partition's split point will end up.
     * @param high the high bound of the segment of the order arrays which will be partitioned.
     * @param goesLeft whether an element goes to the left side or the right side of the
     *        partition.
     * @param buffer scratch space large enough to hold all elements for which goesLeft is false.
     */
    private void partitionOrder(int low, int split, int high, IntPredicate goesLeft, int[] buffer) {
        for (int[] variableOrder : order) {
            if (variableOrder != null) {
                partitionArray(variableOrder, low, split, high, goesLeft, buffer);
            }
        }
        partitionArray(originalOrder, low, split, high, goesLeft, buffer);
    }

    /**
     * Modifies an array in-place by partitioning the range from low (inclusive) to high (exclusive)
     * so that all elements i for which goesLeft(i) is true come before all elements for which it is
     * false, but element ordering is otherwise preserved. The number of true values returned by
     * goesLeft must equal split-low. buffer is scratch space large enough (i.e., at least
     * high-split long) to hold all elements for which goesLeft is false.
     */
    private void partitionArray(int[] a, int low, int split, int high, IntPredicate goesLeft, int[] buffer) {
        int j = low;
        int k = 0;
        for (int i = low; i < high; i++) {
            if (goesLeft.test(a[i])) {
                a[j++] = a[i];
            } else {
                buffer[k++] = a[i];
            }
        }
        System.arraycopy(buffer, 0, a, split, k);
    }

    /**
     * Prunes redundant leaves from the tree. In some cases, a node is split into two leaves that
     * get assigned the same label, so this recursively combines leaves when it notices this
     * situation.
     */
    private void pruneRedundantLeaves(Node node) {
        if (node.isLeaf()) {
            return;
        }

        // The children might not be leaves now, but might collapse into leaves given the chance.
        pruneRedundantLeaves(node.trueChild);
        pruneRedundantLeaves(node.falseChild);

        if (node.trueChild.isLeaf() && node.falseChild.isLeaf() &&
            node.trueChild.output == node.falseChild.output) {
            node.trueChild = null;
            node.falseChild = null;
            importance[node.splitFeature] -= node.splitScore;
        } else {
            // This is an interior node, and will remain so. Its posteriori array is dead weight.
            node.posteriori = null;
        }
    }

    /**
     * Returns the variable importance. Every time a split of a node is made
     * on variable the (GINI, information gain, etc.) impurity criterion for
     * the two descendent nodes is less than the parent node. Adding up the
     * decreases for each individual variable over the tree gives a simple
     * measure of variable importance.
     *
     * @return the variable importance
     */
    public double[] importance() {
        return importance;
    }
    
    @Override
    public int predict(double[] x) {
        return root.predict(x);
    }

    /**
     * Predicts the class label of an instance and also calculate a posteriori
     * probabilities. The posteriori estimation is based on sample distribution
     * in the leaf node. It is not accurate at all when be used in a single tree.
     * It is mainly used by RandomForest in an ensemble way.
     */
    @Override
    public int predict(double[] x, double[] posteriori) {
        return root.predict(x, posteriori);
    }

    /**
     * Returns the maximum depth" of the tree -- the number of
     * nodes along the longest path from the root node
     * down to the farthest leaf node.*/
    public int maxDepth() {
        return maxDepth(root);
    }

    private int maxDepth(Node node) {
        if (node == null)
            return 0;

        // compute the depth of each subtree
        int lDepth = maxDepth(node.trueChild);
        int rDepth = maxDepth(node.falseChild);

        // use the larger one
        if (lDepth > rDepth)
            return (lDepth + 1);
        else
            return (rDepth + 1);
    }

    // For dot() tree traversal.
    private class DotNode {
        int parent;
        int id;
        Node node;
        DotNode(int parent, int id, Node node) {
            this.parent = parent;
            this.id = id;
            this.node = node;
        }
    }

    /**
     * Returns the graphic representation in Graphviz dot format.
     * Try http://viz-js.com/ to visualize the returned string.
     */
    public String dot() {
        StringBuilder builder = new StringBuilder();
        builder.append("digraph DecisionTree {\n node [shape=box, style=\"filled, rounded\", color=\"black\", fontname=helvetica];\n edge [fontname=helvetica];\n");

        int n = 0; // number of nodes processed
        Queue<DotNode> queue = new LinkedList<>();
        queue.add(new DotNode(-1, 0, root));

        while (!queue.isEmpty()) {
            // Dequeue a vertex from queue and print it
            DotNode dnode = queue.poll();
            int id = dnode.id;
            int parent = dnode.parent;
            Node node = dnode.node;

            // leaf node
            if (node.isLeaf()) {
                builder.append(String.format(" %d [label=<class = %d>, fillcolor=\"#00000000\", shape=ellipse];\n", id, node.output));
            } else {
                Attribute attr = attributes[node.splitFeature];
                if (attr.getType() == Attribute.Type.NOMINAL) {
                    builder.append(String.format(" %d [label=<%s = %s<br/>nscore = %.4f>, fillcolor=\"#00000000\"];\n", id, attr.getName(), attr.toString(node.splitValue), node.splitScore));
                } else if (attr.getType() == Attribute.Type.NUMERIC) {
                    builder.append(String.format(" %d [label=<%s &le; %.4f<br/>score = %.4f>, fillcolor=\"#00000000\"];\n", id, attr.getName(), node.splitValue, node.splitScore));
                } else {
                    throw new IllegalStateException("Unsupported attribute type: " + attr.getType());
                }
            }

            // add edge
            if (parent >= 0) {
                builder.append(' ').append(parent).append(" -> ").append(id);
                // only draw edge label at top
                if (parent == 0) {
                    if (id == 1) {
                        builder.append(" [labeldistance=2.5, labelangle=45, headlabel=\"True\"]");
                    } else {
                        builder.append(" [labeldistance=2.5, labelangle=-45, headlabel=\"False\"]");
                    }
                }
                builder.append(";\n");
            }

            if (node.trueChild != null) {
                queue.add(new DotNode(id, ++n, node.trueChild));
            }

            if (node.falseChild != null) {
                queue.add(new DotNode(id, ++n, node.falseChild));
            }
        }

        builder.append("}");
        return builder.toString();
    }

    /**
     * Returs the root node.
     * @return root node.
     */
    public Node getRoot() {
        return root;
    }
}<|MERGE_RESOLUTION|>--- conflicted
+++ resolved
@@ -718,20 +718,12 @@
             partitionOrder(low, split, high, goesLeft, buffer);
 
             int leaves = 0;
-<<<<<<< HEAD
-            TrainNode trueChild = new TrainNode(node.trueChild, x, y, samples, low, split);
-=======
             TrainNode trueChild = new TrainNode(node.trueChild, x, y, samples, low, split);         
->>>>>>> bdebf33e
             if (tc > nodeSize && trueChild.findBestSplit()) {
                 if (nextSplits != null) {
                     nextSplits.add(trueChild);
                 } else {
-<<<<<<< HEAD
-                    if (trueChild.split(null) == false) {
-=======
                     if(trueChild.split(null) == false) {
->>>>>>> bdebf33e
                         leaves++;
                     }
                 }
@@ -744,11 +736,7 @@
                 if (nextSplits != null) {
                     nextSplits.add(falseChild);
                 } else {
-<<<<<<< HEAD
-                    if (falseChild.split(null) == false) {
-=======
                     if(falseChild.split(null) == false) {
->>>>>>> bdebf33e
                         leaves++;
                     }
                 }
@@ -1020,11 +1008,7 @@
                 if (node == null) {
                     break;
                 }
-<<<<<<< HEAD
-                if (!node.split(nextSplits)) { // Split the parent node into two children nodes
-=======
                 if(!node.split(nextSplits)) { // Split the parent node into two children nodes
->>>>>>> bdebf33e
                     leaves--;
                 }
             }
